[build-system]
requires = ["poetry>=0.12"]
build-backend = "poetry.masonry.api"

[tool.poetry]
name = "vkquick"
<<<<<<< HEAD
version = "0.2.7"
description = "Package for quick writing vk chat bots"
=======
version = "1.0.0b9"
description = "VK API Framework for chat bots"
>>>>>>> e73f78ff
license = "MIT"
homepage = "https://github.com/Rhinik/vkquick"
documentation = "https://vkquick.rthd.io"
authors = ["Kurbatov Yan <deknowny@gmail.com>"]
readme = "README.md"
keywords = [
    "vk", "async", "bots", "quick", "api"
]
classifiers = [
    "Environment :: Console",
    "Framework :: AsyncIO",
    "Intended Audience :: Developers",
    "Natural Language :: Russian",
    "Typing :: Typed",
    "Topic :: Utilities",
    "Python :: 3.9",
    "Python :: 3.8",
    "Python :: 3.7"
]

[tool.poetry.dependencies]
python = "^3.6"
pygments = "^2.6.1"
huepy = "^1.2.1"
requests = "^2.24.0"
aiohttp = "^3.7.2"
cachetools = "^4.1.1"
typer = "^0.3.2"
loguru = "^0.5.3"

# dev tools
watchgod = "^0.6"

# json-libs
orjson = { version = "^3.4.6", optional = true }
ujson = { version = "^4.0.1", optional = true }

# compatibility
typing-extensions = "^3.7.4"


[tool.poetry.dev-dependencies]
# docs-0.2
mkdocs-material = "^5.4.0"
mkdocs = "^1.1.2"
markdown-include = "^0.6.0"

# tests
pytest = "^6.1.0"
pytest-cov = "^2.10.1"
pytest-mock = "^3.3.1"
pytest-asyncio = "^0.14.0"

# style
black = "^20.8b1"
pylint = "^2.6.0"
isort = "^5.7.0"
mypy = "^0.812"
cookiecutter = "^1.7.2"


[tool.poetry.extras]
json-libs = ["orjson", "ujson"]


[tool.poetry.urls]
"VK group" = "https://vk.com/vkquick"
"Help chat" = "https://vk.me/join/AJQ1dzLqwBeU7O0H_oJZYNjD"

[tool.black]
line-length = 78

[tool.isort]
profile = "black"
skip = ["env", "env3.7"]<|MERGE_RESOLUTION|>--- conflicted
+++ resolved
@@ -4,13 +4,8 @@
 
 [tool.poetry]
 name = "vkquick"
-<<<<<<< HEAD
-version = "0.2.7"
-description = "Package for quick writing vk chat bots"
-=======
 version = "1.0.0b9"
 description = "VK API Framework for chat bots"
->>>>>>> e73f78ff
 license = "MIT"
 homepage = "https://github.com/Rhinik/vkquick"
 documentation = "https://vkquick.rthd.io"
